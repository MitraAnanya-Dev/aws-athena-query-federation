--- conflicted
+++ resolved
@@ -316,12 +316,10 @@
         Set<TableName> tables = new HashSet<>();
         String nextToken = request.getNextToken();
         int pageSize = request.getPageSize();
-<<<<<<< HEAD
+
         FederatedIdentity federatedIdentity = request.getIdentity();
         AwsRequestOverrideConfiguration overrideConfig = getRequestOverrideConfig(federatedIdentity.getConfigOptions());
-=======
         logger.info("Starting pagination at {} with page size {}", nextToken, pageSize);
->>>>>>> db26b4d6
         do {
             GetTablesRequest.Builder getTablesRequest = GetTablesRequest.builder()
                     .catalogId(getCatalog(request))
