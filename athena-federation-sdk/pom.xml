--- conflicted
+++ resolved
@@ -142,11 +142,7 @@
         <dependency>
             <groupId>com.amazonaws</groupId>
             <artifactId>aws-encryption-sdk-java</artifactId>
-<<<<<<< HEAD
-            <version>3.0.1</version>
-=======
             <version>3.0.2</version>
->>>>>>> 507142ff
         </dependency>
         <dependency>
             <groupId>org.apache.arrow</groupId>
@@ -278,12 +274,6 @@
             <artifactId>assertj-core</artifactId>
             <version>${assertj.version}</version>
             <scope>test</scope>
-        </dependency>
-        <dependency>
-            <groupId>org.projectlombok</groupId>
-            <artifactId>lombok</artifactId>
-            <version>RELEASE</version>
-            <scope>provided</scope>
         </dependency>
     </dependencies>
     <build>
