Transform: 'AWS::Serverless-2016-10-31'
Metadata:
  'AWS::ServerlessRepo::Application':
    Name: AthenaTeradataConnector
    Description: 'This connector enables Amazon Athena to communicate with your Teradata instance(s) using JDBC driver.'
    Author: 'default author'
    SpdxLicenseId: Apache-2.0
    LicenseUrl: LICENSE.txt
    ReadmeUrl: README.md
    Labels:
      - athena-federation
    HomePageUrl: 'https://github.com/awslabs/aws-athena-query-federation'
    SemanticVersion: 2022.47.1
    SourceCodeUrl: 'https://github.com/awslabs/aws-athena-query-federation'
Parameters:
  LambdaFunctionName:
    Description: 'This is the name of the lambda function that will be created. This name must satisfy the pattern ^[a-z0-9-_]{1,64}$'
    Type: String
    AllowedPattern: ^[a-z0-9-_]{1,64}$
  DefaultConnectionString:
    Description: 'The default connection string is used when catalog is "lambda:${LambdaFunctionName}". Catalog specific Connection Strings can be added later. Format: ${DatabaseType}://${NativeJdbcConnectionString}.'
    Type: String
  SecretNamePrefix:
    Description: 'Used to create resource-based authorization policy for "secretsmanager:GetSecretValue" action. E.g. All Athena JDBC Federation secret names can be prefixed with "AthenaJdbcFederation" and authorization policy will allow "arn:${AWS::Partition}:secretsmanager:${AWS::Region}:${AWS::AccountId}:secret:AthenaJdbcFederation*". Parameter value in this case should be "AthenaJdbcFederation". If you do not have a prefix, you can manually update the IAM policy to add allow any secret names.'
    Type: String
  SpillBucket:
    Description: 'The name of the bucket where this function can spill data.'
    Type: String
  SpillPrefix:
    Description: 'The prefix within SpillBucket where this function can spill data.'
    Type: String
    Default: athena-spill
  LambdaTimeout:
    Description: 'Maximum Lambda invocation runtime in seconds. (min 1 - 900 max)'
    Default: 900
    Type: Number
  LambdaMemory:
    Description: 'Lambda memory in MB (min 128 - 3008 max).'
    Default: 3008
    Type: Number
  DisableSpillEncryption:
    Description: 'If set to ''false'' data spilled to S3 is encrypted with AES GCM'
    Default: 'false'
    Type: String
  SecurityGroupIds:
    Description: '(Optional) One or more SecurityGroup IDs corresponding to the SecurityGroup that should be applied to the Lambda function. (e.g. sg1,sg2,sg3)'
    Type: CommaDelimitedList
    Default: ""
  SubnetIds:
    Description: '(Optional) One or more Subnet IDs corresponding to the Subnet that the Lambda function can use to access you data source. (e.g. subnet1,subnet2)'
    Type: CommaDelimitedList
    Default: ""
  PartitionCount:
    Description: 'Partition Count Limit'
    Type: Number
    Default: 500
  PermissionsBoundaryARN:
    Description: "(Optional) An IAM policy ARN to use as the PermissionsBoundary for the created Lambda function's execution role"
    Default: ''
    Type: String
Conditions:
  HasPermissionsBoundary: !Not [ !Equals [ !Ref PermissionsBoundaryARN, "" ] ]
  HasSecurityGroups: !Not [ !Equals [ !Join ["", !Ref SecurityGroupIds], "" ] ]
  HasSubnets: !Not [ !Equals [ !Join ["", !Ref SubnetIds], "" ] ]
Resources:
  JdbcConnectorConfig:
    Type: 'AWS::Serverless::Function'
    Properties:
      Environment:
        Variables:
          disable_spill_encryption: !Ref DisableSpillEncryption
          spill_bucket: !Ref SpillBucket
          spill_prefix: !Ref SpillPrefix
          default: !Ref DefaultConnectionString
          partitioncount: !Ref PartitionCount
      FunctionName: !Ref LambdaFunctionName
      PackageType: "Image"
      ImageUri: !Sub '292517598671.dkr.ecr.${AWS::Region}.amazonaws.com/athena-federation-repository-teradata:2022.47.1'
<<<<<<< HEAD
      ImageConfig:
        Command: [ "com.amazonaws.athena.connectors.teradata.TeradataMuxCompositeHandler" ]
=======
>>>>>>> ee408a2a
      Description: "Enables Amazon Athena to communicate with Teradata using JDBC"
      Timeout: !Ref LambdaTimeout
      MemorySize: !Ref LambdaMemory
      PermissionsBoundary: !If [ HasPermissionsBoundary, !Ref PermissionsBoundaryARN, !Ref "AWS::NoValue" ]
      Policies:
        - Statement:
            - Action:
                - secretsmanager:GetSecretValue
              Effect: Allow
              Resource: !Sub 'arn:${AWS::Partition}:secretsmanager:${AWS::Region}:${AWS::AccountId}:secret:${SecretNamePrefix}*'
          Version: '2012-10-17'
        - Statement:
            - Action:
                - logs:CreateLogGroup
              Effect: Allow
              Resource: !Sub 'arn:${AWS::Partition}:logs:${AWS::Region}:${AWS::AccountId}:*'
          Version: '2012-10-17'
        - Statement:
            - Action:
                - logs:CreateLogStream
                - logs:PutLogEvents
              Effect: Allow
              Resource: !Sub 'arn:${AWS::Partition}:logs:${AWS::Region}:${AWS::AccountId}:log-group:/aws/lambda/${LambdaFunctionName}:*'
          Version: '2012-10-17'
        - Statement:
            - Action:
                - athena:GetQueryExecution
              Effect: Allow
              Resource: '*'
          Version: '2012-10-17'
        #S3CrudPolicy allows our connector to spill large responses to S3. You can optionally replace this pre-made policy
        #with one that is more restrictive and can only 'put' but not read,delete, or overwrite files.
        - S3CrudPolicy:
            BucketName: !Ref SpillBucket
        #VPCAccessPolicy allows our connector to run in a VPC so that it can access your data source.
        - VPCAccessPolicy: {}
      VpcConfig:
        SecurityGroupIds: !If [ HasSecurityGroups, !Ref SecurityGroupIds, !Ref "AWS::NoValue" ]
        SubnetIds: !If [ HasSubnets, !Ref SubnetIds, !Ref "AWS::NoValue" ]<|MERGE_RESOLUTION|>--- conflicted
+++ resolved
@@ -76,11 +76,8 @@
       FunctionName: !Ref LambdaFunctionName
       PackageType: "Image"
       ImageUri: !Sub '292517598671.dkr.ecr.${AWS::Region}.amazonaws.com/athena-federation-repository-teradata:2022.47.1'
-<<<<<<< HEAD
       ImageConfig:
         Command: [ "com.amazonaws.athena.connectors.teradata.TeradataMuxCompositeHandler" ]
-=======
->>>>>>> ee408a2a
       Description: "Enables Amazon Athena to communicate with Teradata using JDBC"
       Timeout: !Ref LambdaTimeout
       MemorySize: !Ref LambdaMemory
