--- conflicted
+++ resolved
@@ -41,6 +41,7 @@
 import org.mockito.MockitoAnnotations;
 import org.mockito.junit.MockitoJUnitRunner;
 import software.amazon.awssdk.services.glue.GlueClient;
+import software.amazon.awssdk.services.glue.model.DataFormat;
 import software.amazon.awssdk.services.glue.model.GetSchemaRequest;
 import software.amazon.awssdk.services.glue.model.GetSchemaResponse;
 import software.amazon.awssdk.services.glue.model.GetSchemaVersionRequest;
@@ -152,7 +153,6 @@
     public void testDoGetTable() throws Exception {
         String arn = "defaultarn", schemaName = "defaultschemaname", schemaVersionId = "defaultversionid";
         Long latestSchemaVersion = 123L;
-<<<<<<< HEAD
         GetSchemaResponse getSchemaResponse = GetSchemaResponse.builder()
                 .schemaArn(arn)
                 .schemaName(schemaName)
@@ -172,32 +172,10 @@
                         "\t\t}]\n" +
                         "\t}\n" +
                         "}")
+                .dataFormat(DataFormat.JSON)
                 .build();
         Mockito.when(awsGlue.getSchema(any(GetSchemaRequest.class))).thenReturn(getSchemaResponse);
         Mockito.when(awsGlue.getSchemaVersion(any(GetSchemaVersionRequest.class))).thenReturn(getSchemaVersionResponse);
-=======
-        GetSchemaResult getSchemaResult = new GetSchemaResult();
-        GetSchemaVersionResult getSchemaVersionResult = new GetSchemaVersionResult();
-        getSchemaResult.setSchemaArn(arn);
-        getSchemaResult.setSchemaName(schemaName);
-        getSchemaResult.setLatestSchemaVersion(latestSchemaVersion);
-        getSchemaVersionResult.setSchemaArn(arn);
-        getSchemaVersionResult.setSchemaVersionId(schemaVersionId);
-        getSchemaVersionResult.setDataFormat("json");
-        getSchemaVersionResult.setSchemaDefinition("{\n" +
-                "\t\"topicName\": \"testtable\",\n" +
-                "\t\"message\": {\n" +
-                "\t\t\"dataFormat\": \"json\",\n" +
-                "\t\t\"fields\": [{\n" +
-                "\t\t\t\"name\": \"intcol\",\n" +
-                "\t\t\t\"mapping\": \"intcol\",\n" +
-                "\t\t\t\"type\": \"INTEGER\"\n" +
-                "\t\t}]\n" +
-                "\t}\n" +
-                "}");
-        Mockito.when(awsGlue.getSchema(any())).thenReturn(getSchemaResult);
-        Mockito.when(awsGlue.getSchemaVersion(any())).thenReturn(getSchemaVersionResult);
->>>>>>> baa29d28
         GetTableRequest getTableRequest = new GetTableRequest(federatedIdentity, QUERY_ID, "kafka", new TableName("default", "testtable"), Collections.emptyMap());
         GetTableResponse getTableResponse = amazonMskMetadataHandler.doGetTable(blockAllocator, getTableRequest);
         assertEquals(1, getTableResponse.getSchema().getFields().size());
@@ -208,7 +186,6 @@
     {
         String arn = "defaultarn", schemaName = "defaultschemaname", schemaVersionId = "defaultversionid";
         Long latestSchemaVersion = 123L;
-<<<<<<< HEAD
         GetSchemaResponse getSchemaResponse = GetSchemaResponse.builder()
                 .schemaArn(arn)
                 .schemaName(schemaName)
@@ -228,32 +205,10 @@
                         "\t\t}]\n" +
                         "\t}\n" +
                         "}")
+                .dataFormat(DataFormat.JSON)
                 .build();
         Mockito.when(awsGlue.getSchema(any(GetSchemaRequest.class))).thenReturn(getSchemaResponse);
         Mockito.when(awsGlue.getSchemaVersion(any(GetSchemaVersionRequest.class))).thenReturn(getSchemaVersionResponse);
-=======
-        GetSchemaResult getSchemaResult = new GetSchemaResult();
-        GetSchemaVersionResult getSchemaVersionResult = new GetSchemaVersionResult();
-        getSchemaResult.setSchemaArn(arn);
-        getSchemaResult.setSchemaName(schemaName);
-        getSchemaResult.setLatestSchemaVersion(latestSchemaVersion);
-        getSchemaVersionResult.setSchemaArn(arn);
-        getSchemaVersionResult.setSchemaVersionId(schemaVersionId);
-        getSchemaVersionResult.setDataFormat("json");
-        getSchemaVersionResult.setSchemaDefinition("{\n" +
-                "\t\"topicName\": \"testTopic\",\n" +
-                "\t\"message\": {\n" +
-                "\t\t\"dataFormat\": \"json\",\n" +
-                "\t\t\"fields\": [{\n" +
-                "\t\t\t\"name\": \"intcol\",\n" +
-                "\t\t\t\"mapping\": \"intcol\",\n" +
-                "\t\t\t\"type\": \"INTEGER\"\n" +
-                "\t\t}]\n" +
-                "\t}\n" +
-                "}");
-        Mockito.when(awsGlue.getSchema(any())).thenReturn(getSchemaResult);
-        Mockito.when(awsGlue.getSchemaVersion(any())).thenReturn(getSchemaVersionResult);
->>>>>>> baa29d28
 
         GetSplitsRequest request = new GetSplitsRequest(
                 federatedIdentity,
