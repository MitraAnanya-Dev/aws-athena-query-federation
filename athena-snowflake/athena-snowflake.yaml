--- conflicted
+++ resolved
@@ -72,15 +72,11 @@
           default: !Ref DefaultConnectionString
       FunctionName: !Ref LambdaFunctionName
       PackageType: "Image"
-<<<<<<< HEAD
-      ImageUri: !Sub '292517598671.dkr.ecr.${AWS::Region}.amazonaws.com/athena-federation-repository-snowflake:2022.47.1'
-      ImageConfig:
-        Command: [ "com.amazonaws.athena.connectors.snowflake.SnowflakeMuxCompositeHandler" ]
-=======
       ImageUri: !Sub
         - '${Account}.dkr.ecr.${AWS::Region}.amazonaws.com/athena-federation-repository-snowflake:2022.47.1'
         - Account: !If [IsRegionBAH, 084828588479, !If [IsRegionHKG, 183295418215, 292517598671]]
->>>>>>> d31f217d
+      ImageConfig:
+        Command: [ "com.amazonaws.athena.connectors.snowflake.SnowflakeMuxCompositeHandler" ]
       Description: "Enables Amazon Athena to communicate with Snowflake using JDBC"
       Timeout: !Ref LambdaTimeout
       MemorySize: !Ref LambdaMemory
