/*-
 * #%L
 * athena-snowflake
 * %%
 * Copyright (C) 2019 Amazon Web Services
 * %%
 * Licensed under the Apache License, Version 2.0 (the "License");
 * you may not use this file except in compliance with the License.
 * You may obtain a copy of the License at
 *
 *      http://www.apache.org/licenses/LICENSE-2.0
 *
 * Unless required by applicable law or agreed to in writing, software
 * distributed under the License is distributed on an "AS IS" BASIS,
 * WITHOUT WARRANTIES OR CONDITIONS OF ANY KIND, either express or implied.
 * See the License for the specific language governing permissions and
 * limitations under the License.
 * #L%
 */
package com.amazonaws.athena.connectors.snowflake;

import com.amazonaws.athena.connector.credentials.CredentialsProvider;
import com.amazonaws.athena.connector.lambda.QueryStatusChecker;
import com.amazonaws.athena.connector.lambda.data.Block;
import com.amazonaws.athena.connector.lambda.data.BlockSpiller;
import com.amazonaws.athena.connector.lambda.data.writers.GeneratedRowWriter;
import com.amazonaws.athena.connector.lambda.data.writers.extractors.BigIntExtractor;
import com.amazonaws.athena.connector.lambda.data.writers.extractors.BitExtractor;
import com.amazonaws.athena.connector.lambda.data.writers.extractors.DateDayExtractor;
import com.amazonaws.athena.connector.lambda.data.writers.extractors.DateMilliExtractor;
import com.amazonaws.athena.connector.lambda.data.writers.extractors.DecimalExtractor;
import com.amazonaws.athena.connector.lambda.data.writers.extractors.Extractor;
import com.amazonaws.athena.connector.lambda.data.writers.extractors.Float4Extractor;
import com.amazonaws.athena.connector.lambda.data.writers.extractors.Float8Extractor;
import com.amazonaws.athena.connector.lambda.data.writers.extractors.SmallIntExtractor;
import com.amazonaws.athena.connector.lambda.data.writers.extractors.TinyIntExtractor;
import com.amazonaws.athena.connector.lambda.data.writers.extractors.VarBinaryExtractor;
import com.amazonaws.athena.connector.lambda.data.writers.extractors.VarCharExtractor;
import com.amazonaws.athena.connector.lambda.data.writers.holders.NullableDecimalHolder;
import com.amazonaws.athena.connector.lambda.data.writers.holders.NullableVarBinaryHolder;
import com.amazonaws.athena.connector.lambda.data.writers.holders.NullableVarCharHolder;
import com.amazonaws.athena.connector.lambda.domain.Split;
import com.amazonaws.athena.connector.lambda.domain.TableName;
import com.amazonaws.athena.connector.lambda.domain.predicate.Constraints;
import com.amazonaws.athena.connector.lambda.exceptions.AthenaConnectorException;
import com.amazonaws.athena.connector.lambda.records.ReadRecordsRequest;
import com.amazonaws.athena.connectors.jdbc.connection.DatabaseConnectionConfig;
import com.amazonaws.athena.connectors.jdbc.connection.DatabaseConnectionInfo;
import com.amazonaws.athena.connectors.jdbc.connection.GenericJdbcConnectionFactory;
import com.amazonaws.athena.connectors.jdbc.connection.JdbcConnectionFactory;
import com.amazonaws.athena.connectors.jdbc.manager.JDBCUtil;
import com.amazonaws.athena.connectors.jdbc.manager.JdbcRecordHandler;
import com.amazonaws.athena.connectors.jdbc.manager.JdbcSplitQueryBuilder;
import com.amazonaws.athena.connectors.snowflake.connection.SnowflakeConnectionFactory;
import com.google.common.annotations.VisibleForTesting;
import org.apache.arrow.dataset.file.FileFormat;
import org.apache.arrow.dataset.file.FileSystemDatasetFactory;
import org.apache.arrow.dataset.jni.NativeMemoryPool;
import org.apache.arrow.dataset.scanner.ScanOptions;
import org.apache.arrow.dataset.scanner.Scanner;
import org.apache.arrow.dataset.source.Dataset;
import org.apache.arrow.dataset.source.DatasetFactory;
import org.apache.arrow.memory.BufferAllocator;
import org.apache.arrow.memory.RootAllocator;
import org.apache.arrow.vector.VectorSchemaRoot;
import org.apache.arrow.vector.holders.NullableBigIntHolder;
import org.apache.arrow.vector.holders.NullableBitHolder;
import org.apache.arrow.vector.holders.NullableDateDayHolder;
import org.apache.arrow.vector.holders.NullableDateMilliHolder;
import org.apache.arrow.vector.holders.NullableFloat4Holder;
import org.apache.arrow.vector.holders.NullableFloat8Holder;
import org.apache.arrow.vector.holders.NullableSmallIntHolder;
import org.apache.arrow.vector.holders.NullableTinyIntHolder;
import org.apache.arrow.vector.ipc.ArrowReader;
import org.apache.arrow.vector.types.Types;
import org.apache.arrow.vector.types.pojo.Field;
import org.apache.arrow.vector.types.pojo.Schema;
import org.slf4j.Logger;
import org.slf4j.LoggerFactory;
import software.amazon.awssdk.services.athena.AthenaClient;
import software.amazon.awssdk.services.glue.model.ErrorDetails;
import software.amazon.awssdk.services.glue.model.FederationSourceErrorCode;
import software.amazon.awssdk.services.s3.S3Client;
import software.amazon.awssdk.services.secretsmanager.SecretsManagerClient;
import software.amazon.awssdk.utils.StringUtils;
import software.amazon.awssdk.utils.Validate;

import java.math.BigDecimal;
import java.sql.Connection;
import java.sql.PreparedStatement;
import java.sql.SQLException;
import java.time.LocalDateTime;
import java.time.format.DateTimeFormatter;
import java.time.format.DateTimeParseException;
import java.util.HashMap;

import static com.amazonaws.athena.connectors.snowflake.SnowflakeConstants.SNOWFLAKE_SPLIT_EXPORT_BUCKET;
import static com.amazonaws.athena.connectors.snowflake.SnowflakeConstants.SNOWFLAKE_SPLIT_OBJECT_KEY;
import static com.amazonaws.athena.connectors.snowflake.SnowflakeConstants.SNOWFLAKE_SPLIT_QUERY_ID;
import static com.amazonaws.athena.connectors.snowflake.SnowflakeMetadataHandler.JDBC_PROPERTIES;

public class SnowflakeRecordHandler extends JdbcRecordHandler
{
    private static final Logger LOGGER = LoggerFactory.getLogger(SnowflakeRecordHandler.class);
    private final JdbcConnectionFactory jdbcConnectionFactory;
    private static final int FETCH_SIZE = 1000;
    private final JdbcSplitQueryBuilder jdbcSplitQueryBuilder;

    /**
     * Instantiates handler to be used by Lambda function directly.
     * <p>
     */
    public SnowflakeRecordHandler(java.util.Map<String, String> configOptions)
    {
        this(JDBCUtil.getSingleDatabaseConfigFromEnv(SnowflakeConstants.SNOWFLAKE_NAME, configOptions), configOptions);
    }

    public SnowflakeRecordHandler(DatabaseConnectionConfig databaseConnectionConfig, java.util.Map<String, String> configOptions)
    {
        this(databaseConnectionConfig,
                new SnowflakeConnectionFactory(databaseConnectionConfig, SnowflakeEnvironmentProperties.getSnowFlakeParameter(JDBC_PROPERTIES, configOptions),
                new DatabaseConnectionInfo(SnowflakeConstants.SNOWFLAKE_DRIVER_CLASS,
                        SnowflakeConstants.SNOWFLAKE_DEFAULT_PORT)), configOptions);
    }

    public SnowflakeRecordHandler(DatabaseConnectionConfig databaseConnectionConfig, GenericJdbcConnectionFactory jdbcConnectionFactory, java.util.Map<String, String> configOptions)
    {
        this(databaseConnectionConfig, S3Client.create(), SecretsManagerClient.create(), AthenaClient.create(),
                jdbcConnectionFactory, new SnowflakeQueryStringBuilder(SnowflakeConstants.SNOWFLAKE_QUOTE_CHARACTER, new SnowflakeFederationExpressionParser(SnowflakeConstants.SNOWFLAKE_QUOTE_CHARACTER)), configOptions);
    }

    @VisibleForTesting
    SnowflakeRecordHandler(DatabaseConnectionConfig databaseConnectionConfig, S3Client amazonS3, SecretsManagerClient secretsManager, AthenaClient athena, JdbcConnectionFactory jdbcConnectionFactory, JdbcSplitQueryBuilder jdbcSplitQueryBuilder, java.util.Map<String, String> configOptions)
    {
        super(amazonS3, secretsManager, athena, databaseConnectionConfig, jdbcConnectionFactory, configOptions);
        this.jdbcConnectionFactory = jdbcConnectionFactory;
        this.jdbcSplitQueryBuilder = Validate.notNull(jdbcSplitQueryBuilder, "query builder must not be null");
    }

    /**
     * Used to handle data transfer between Snowflake and Athena, supporting both direct query and S3 export paths,
     * converts to arrow format, and manages spillover logic.
     *
     * @param spiller            A BlockSpiller that should be used to write the row data associated with this Split.
     *                           The BlockSpiller automatically handles chunking the response, encrypting, and spilling to S3.
     * @param recordsRequest     Details of the read request, including:
     *                           1. The Split
     *                           2. The Catalog, Database, and Table the read request is for.
     *                           3. The filtering predicate (if any)
     *                           4. The columns required for projection.
     * @param queryStatusChecker A QueryStatusChecker that you can use to stop doing work for a query that has already terminated
     * @throws Exception       Throws an Exception
     */
    @Override
    public void readWithConstraint(BlockSpiller spiller, ReadRecordsRequest recordsRequest, QueryStatusChecker queryStatusChecker)
            throws Exception
    {
        SnowflakeEnvironmentProperties envProperties = new SnowflakeEnvironmentProperties(System.getenv());
        
        if (envProperties.isS3ExportEnabled()) {
            // Use S3 export path for data transfer
            handleS3ExportRead(spiller, recordsRequest, queryStatusChecker);
        }
        else {
            // Use traditional direct query path
            handleDirectRead(spiller, recordsRequest, queryStatusChecker);
        }
    }

    private void handleS3ExportRead(BlockSpiller spiller, ReadRecordsRequest recordsRequest, QueryStatusChecker queryStatusChecker)
    {
        LOGGER.info("handleS3ExportRead: schema[{}] tableName[{}]", recordsRequest.getSchema(), recordsRequest.getTableName());

        Schema schemaName = recordsRequest.getSchema();
        Split split = recordsRequest.getSplit();
        String id = split.getProperty(SNOWFLAKE_SPLIT_QUERY_ID);
        String exportBucket = split.getProperty(SNOWFLAKE_SPLIT_EXPORT_BUCKET);
        String s3ObjectKey = split.getProperty(SNOWFLAKE_SPLIT_OBJECT_KEY);

        if (!s3ObjectKey.isEmpty()) {
            //get column name and type from the Schema
            HashMap<String, Types.MinorType> mapOfNamesAndTypes = new HashMap<>();
            HashMap<String, Object> mapOfCols = new HashMap<>();

            for (Field field : schemaName.getFields()) {
                Types.MinorType minorTypeForArrowType = Types.getMinorTypeForArrowType(field.getType());
                mapOfNamesAndTypes.put(field.getName(), minorTypeForArrowType);
                mapOfCols.put(field.getName(), null);
            }

            // creating a RowContext class to hold the column name and value.
            final RowContext rowContext = new RowContext(id);

            //Generating the RowWriter and Extractor
            GeneratedRowWriter.RowWriterBuilder builder = GeneratedRowWriter.newBuilder(recordsRequest.getConstraints());
            for (Field next : recordsRequest.getSchema().getFields()) {
                Extractor extractor = makeExtractor(next, mapOfNamesAndTypes, mapOfCols);
                builder.withExtractor(next.getName(), extractor);
            }
            GeneratedRowWriter rowWriter = builder.build();

            /*
            Using Arrow Dataset to read the S3 Parquet file generated in the split
            */
            try (ArrowReader reader = constructArrowReader(constructS3Uri(exportBucket, s3ObjectKey))) {
                while (reader.loadNextBatch()) {
                    VectorSchemaRoot root = reader.getVectorSchemaRoot();
                    for (int row = 0; row < root.getRowCount(); row++) {
                        HashMap<String, Object> map = new HashMap<>();
                        for (Field field : root.getSchema().getFields()) {
                            map.put(field.getName(), root.getVector(field).getObject(row));
                        }
                        rowContext.setNameValue(map);

                        //Passing the RowContext to BlockWriter;
                        spiller.writeRows((Block block, int rowNum) -> rowWriter.writeRow(block, rowNum, rowContext) ? 1 : 0);
                    }
                }
            }
            catch (Exception e) {
                throw new AthenaConnectorException("Error in object content for object : " + s3ObjectKey + " " + e.getMessage(), ErrorDetails.builder().errorCode(FederationSourceErrorCode.INTERNAL_SERVICE_EXCEPTION.toString()).build());
            }
        }
    }

    private void handleDirectRead(BlockSpiller spiller, ReadRecordsRequest recordsRequest, QueryStatusChecker queryStatusChecker)
            throws Exception
    {
      super.readWithConstraint(spiller, recordsRequest, queryStatusChecker);
    }

    /**
     * Creates an Extractor for the given field.
     */
    private Extractor makeExtractor(Field field, HashMap<String, Types.MinorType> mapOfNamesAndTypes, HashMap<String, Object> mapOfcols)
    {
        String fieldName = field.getName();
        Types.MinorType fieldType = mapOfNamesAndTypes.get(fieldName);
        switch (fieldType) {
            case BIT:
                return (BitExtractor) (Object context, NullableBitHolder dst) ->
                {
                    Object value = ((RowContext) context).getNameValue().get(fieldName);
                    if (value == null) {
                        dst.isSet = 0;
                    }
                    else {
                        dst.value = ((boolean) value) ? 1 : 0;
                        dst.isSet = 1;
                    }
                };
            case TINYINT:
                return (TinyIntExtractor) (Object context, NullableTinyIntHolder dst) ->
                {
                    Object value = ((RowContext) context).getNameValue().get(fieldName);
                    if (value == null) {
                        dst.isSet = 0;
                    }
                    else {
                        dst.value = Byte.parseByte(value.toString());
                        dst.isSet = 1;
                    }
                };
            case SMALLINT:
                return (SmallIntExtractor) (Object context, NullableSmallIntHolder dst) ->
                {
                    Object value = ((RowContext) context).getNameValue().get(fieldName);
                    if (value == null) {
                        dst.isSet = 0;
                    }
                    else {
                        dst.value = Short.parseShort(value.toString());
                        dst.isSet = 1;
                    }
                };
            case INT:
            case BIGINT:
                return (BigIntExtractor) (Object context, NullableBigIntHolder dst) ->
                {
                    Object value = ((RowContext) context).getNameValue().get(fieldName);
                    if (value == null) {
                        dst.isSet = 0;
                    }
                    else {
                        dst.value = Long.parseLong(value.toString());
                        dst.isSet = 1;
                    }
                };
            case FLOAT4:
                return (Float4Extractor) (Object context, NullableFloat4Holder dst) ->
                {
                    Object value = ((RowContext) context).getNameValue().get(fieldName);
                    if (value == null) {
                        dst.isSet = 0;
                    }
                    else {
                        dst.value = Float.parseFloat(value.toString());
                        dst.isSet = 1;
                    }
                };
            case FLOAT8:
                return (Float8Extractor) (Object context, NullableFloat8Holder dst) ->
                {
                    Object value = ((RowContext) context).getNameValue().get(fieldName);
                    if (value == null) {
                        dst.isSet = 0;
                    }
                    else {
                        dst.value = Double.parseDouble(value.toString());
                        dst.isSet = 1;
                    }
                };
            case DECIMAL:
                return (DecimalExtractor) (Object context, NullableDecimalHolder dst) ->
                {
                    Object value = ((RowContext) context).getNameValue().get(fieldName);
                    if (value == null) {
                        dst.isSet = 0;
                    }
                    else {
                        dst.value = new BigDecimal(value.toString());
                        dst.isSet = 1;
                    }
                };
            case DATEDAY:
                return (DateDayExtractor) (Object context, NullableDateDayHolder dst) ->
                {
                    Object value = ((RowContext) context).getNameValue().get(fieldName);
                    if (value == null) {
                        dst.isSet = 0;
                    }
                    else {
                        dst.value = (int) value;
                        dst.isSet = 1;
                    }
                };
            case DATEMILLI:
                return (DateMilliExtractor) (Object context, NullableDateMilliHolder dst) ->
                {
                    Object value = ((RowContext) context).getNameValue().get(fieldName);
                    if (value == null) {
                        dst.isSet = 0;
                    }
                    else {
                        dst.value = (long) value;
                        dst.isSet = 1;
                    }
                };
            case VARCHAR:
                return (VarCharExtractor) (Object context, NullableVarCharHolder dst) ->
                {
                    Object value = ((RowContext) context).getNameValue().get(fieldName);
                    if (value == null) {
                        dst.isSet = 0;
                    }
                    else {
                        DateTimeFormatter inputFormatter = DateTimeFormatter.ofPattern("yyyy-MM-dd'T'HH:mm");
                        DateTimeFormatter outputFormatter = DateTimeFormatter.ofPattern("HH:mm:ss");
                        try {
                            // Try parsing the input as a datetime string
                            LocalDateTime dateTime = LocalDateTime.parse(value.toString(), inputFormatter);
                            // If successful, return formatted time
                            dst.value = dateTime.toLocalTime().format(outputFormatter);
                        }
                        catch (DateTimeParseException e) {
                            // If parsing fails, return input as is
                            dst.value = value.toString();
                        }
                        dst.isSet = 1;
                    }
                };
            case VARBINARY:
                return (VarBinaryExtractor) (Object context, NullableVarBinaryHolder dst) ->
                {
                    Object value = ((RowContext) context).getNameValue().get(fieldName);
                    if (value == null) {
                        dst.isSet = 0;
                    }
                    else {
                        dst.value = value.toString().getBytes();
                        dst.isSet = 1;
                    }
                };
            default:
                throw new AthenaConnectorException("Unhandled type " + fieldType, ErrorDetails.builder().errorCode(FederationSourceErrorCode.INVALID_INPUT_EXCEPTION.toString()).build());
        }
    }

    private static class RowContext
    {
        private final String queryId;
        private HashMap<String, Object> nameValue;

        public RowContext(String queryId)
        {
            this.queryId = queryId;
        }

        public void setNameValue(HashMap<String, Object> map)
        {
            this.nameValue = map;
        }

        public HashMap<String, Object> getNameValue()
        {
            return this.nameValue;
        }
    }

    @VisibleForTesting
    protected ArrowReader constructArrowReader(String uri)
    {
        LOGGER.debug("URI {}", uri);
        BufferAllocator allocator = new RootAllocator();
        DatasetFactory datasetFactory = new FileSystemDatasetFactory(
                allocator,
                NativeMemoryPool.getDefault(),
                FileFormat.PARQUET,
                uri);
        Dataset dataset = datasetFactory.finish();
        ScanOptions options = new ScanOptions(/*batchSize*/ 32768);
        Scanner scanner = dataset.newScan(options);
        return scanner.scanBatches();
    }

    private static String constructS3Uri(String bucket, String key)
    {
        return "s3://" + bucket + "/" + key;
    }

    @Override
    public PreparedStatement buildSplitSql(Connection jdbcConnection, String catalogName, TableName tableNameInput, Schema schema, Constraints constraints, Split split) throws SQLException
    {
        PreparedStatement preparedStatement;
        try {
            if (constraints.isQueryPassThrough()) {
                preparedStatement = buildQueryPassthroughSql(jdbcConnection, constraints);
            }
            else {
                preparedStatement = jdbcSplitQueryBuilder.buildSql(jdbcConnection, null, tableNameInput.getSchemaName(), tableNameInput.getTableName(), schema, constraints, split);
            }

            // Disable fetching all rows.
            preparedStatement.setFetchSize(FETCH_SIZE);
<<<<<<< HEAD
        }
        catch (SQLException e) {
=======
        } catch (SQLException e) {
>>>>>>> fa98b41c
            throw new AthenaConnectorException(e.getMessage(), ErrorDetails.builder().errorCode(FederationSourceErrorCode.INTERNAL_SERVICE_EXCEPTION.toString()).build());
        }
        return preparedStatement;
    }

    @Override
    protected CredentialsProvider getCredentialProvider()
    {
        final String secretName = getDatabaseConnectionConfig().getSecret();
        if (StringUtils.isNotBlank(secretName)) {
            return new SnowflakeCredentialsProvider(secretName, getSecretsManager());
        }

        return null;
    }
}<|MERGE_RESOLUTION|>--- conflicted
+++ resolved
@@ -20,30 +20,10 @@
 package com.amazonaws.athena.connectors.snowflake;
 
 import com.amazonaws.athena.connector.credentials.CredentialsProvider;
-import com.amazonaws.athena.connector.lambda.QueryStatusChecker;
-import com.amazonaws.athena.connector.lambda.data.Block;
-import com.amazonaws.athena.connector.lambda.data.BlockSpiller;
-import com.amazonaws.athena.connector.lambda.data.writers.GeneratedRowWriter;
-import com.amazonaws.athena.connector.lambda.data.writers.extractors.BigIntExtractor;
-import com.amazonaws.athena.connector.lambda.data.writers.extractors.BitExtractor;
-import com.amazonaws.athena.connector.lambda.data.writers.extractors.DateDayExtractor;
-import com.amazonaws.athena.connector.lambda.data.writers.extractors.DateMilliExtractor;
-import com.amazonaws.athena.connector.lambda.data.writers.extractors.DecimalExtractor;
-import com.amazonaws.athena.connector.lambda.data.writers.extractors.Extractor;
-import com.amazonaws.athena.connector.lambda.data.writers.extractors.Float4Extractor;
-import com.amazonaws.athena.connector.lambda.data.writers.extractors.Float8Extractor;
-import com.amazonaws.athena.connector.lambda.data.writers.extractors.SmallIntExtractor;
-import com.amazonaws.athena.connector.lambda.data.writers.extractors.TinyIntExtractor;
-import com.amazonaws.athena.connector.lambda.data.writers.extractors.VarBinaryExtractor;
-import com.amazonaws.athena.connector.lambda.data.writers.extractors.VarCharExtractor;
-import com.amazonaws.athena.connector.lambda.data.writers.holders.NullableDecimalHolder;
-import com.amazonaws.athena.connector.lambda.data.writers.holders.NullableVarBinaryHolder;
-import com.amazonaws.athena.connector.lambda.data.writers.holders.NullableVarCharHolder;
 import com.amazonaws.athena.connector.lambda.domain.Split;
 import com.amazonaws.athena.connector.lambda.domain.TableName;
 import com.amazonaws.athena.connector.lambda.domain.predicate.Constraints;
 import com.amazonaws.athena.connector.lambda.exceptions.AthenaConnectorException;
-import com.amazonaws.athena.connector.lambda.records.ReadRecordsRequest;
 import com.amazonaws.athena.connectors.jdbc.connection.DatabaseConnectionConfig;
 import com.amazonaws.athena.connectors.jdbc.connection.DatabaseConnectionInfo;
 import com.amazonaws.athena.connectors.jdbc.connection.GenericJdbcConnectionFactory;
@@ -51,381 +31,52 @@
 import com.amazonaws.athena.connectors.jdbc.manager.JDBCUtil;
 import com.amazonaws.athena.connectors.jdbc.manager.JdbcRecordHandler;
 import com.amazonaws.athena.connectors.jdbc.manager.JdbcSplitQueryBuilder;
-import com.amazonaws.athena.connectors.snowflake.connection.SnowflakeConnectionFactory;
 import com.google.common.annotations.VisibleForTesting;
-import org.apache.arrow.dataset.file.FileFormat;
-import org.apache.arrow.dataset.file.FileSystemDatasetFactory;
-import org.apache.arrow.dataset.jni.NativeMemoryPool;
-import org.apache.arrow.dataset.scanner.ScanOptions;
-import org.apache.arrow.dataset.scanner.Scanner;
-import org.apache.arrow.dataset.source.Dataset;
-import org.apache.arrow.dataset.source.DatasetFactory;
-import org.apache.arrow.memory.BufferAllocator;
-import org.apache.arrow.memory.RootAllocator;
-import org.apache.arrow.vector.VectorSchemaRoot;
-import org.apache.arrow.vector.holders.NullableBigIntHolder;
-import org.apache.arrow.vector.holders.NullableBitHolder;
-import org.apache.arrow.vector.holders.NullableDateDayHolder;
-import org.apache.arrow.vector.holders.NullableDateMilliHolder;
-import org.apache.arrow.vector.holders.NullableFloat4Holder;
-import org.apache.arrow.vector.holders.NullableFloat8Holder;
-import org.apache.arrow.vector.holders.NullableSmallIntHolder;
-import org.apache.arrow.vector.holders.NullableTinyIntHolder;
-import org.apache.arrow.vector.ipc.ArrowReader;
-import org.apache.arrow.vector.types.Types;
-import org.apache.arrow.vector.types.pojo.Field;
 import org.apache.arrow.vector.types.pojo.Schema;
-import org.slf4j.Logger;
-import org.slf4j.LoggerFactory;
+import org.apache.commons.lang3.StringUtils;
+import org.apache.commons.lang3.Validate;
 import software.amazon.awssdk.services.athena.AthenaClient;
 import software.amazon.awssdk.services.glue.model.ErrorDetails;
 import software.amazon.awssdk.services.glue.model.FederationSourceErrorCode;
 import software.amazon.awssdk.services.s3.S3Client;
 import software.amazon.awssdk.services.secretsmanager.SecretsManagerClient;
-import software.amazon.awssdk.utils.StringUtils;
-import software.amazon.awssdk.utils.Validate;
 
-import java.math.BigDecimal;
 import java.sql.Connection;
 import java.sql.PreparedStatement;
 import java.sql.SQLException;
-import java.time.LocalDateTime;
-import java.time.format.DateTimeFormatter;
-import java.time.format.DateTimeParseException;
-import java.util.HashMap;
 
-import static com.amazonaws.athena.connectors.snowflake.SnowflakeConstants.SNOWFLAKE_SPLIT_EXPORT_BUCKET;
-import static com.amazonaws.athena.connectors.snowflake.SnowflakeConstants.SNOWFLAKE_SPLIT_OBJECT_KEY;
-import static com.amazonaws.athena.connectors.snowflake.SnowflakeConstants.SNOWFLAKE_SPLIT_QUERY_ID;
+import static com.amazonaws.athena.connectors.snowflake.SnowflakeConstants.SNOWFLAKE_QUOTE_CHARACTER;
 import static com.amazonaws.athena.connectors.snowflake.SnowflakeMetadataHandler.JDBC_PROPERTIES;
 
 public class SnowflakeRecordHandler extends JdbcRecordHandler
 {
-    private static final Logger LOGGER = LoggerFactory.getLogger(SnowflakeRecordHandler.class);
-    private final JdbcConnectionFactory jdbcConnectionFactory;
     private static final int FETCH_SIZE = 1000;
     private final JdbcSplitQueryBuilder jdbcSplitQueryBuilder;
-
     /**
      * Instantiates handler to be used by Lambda function directly.
-     * <p>
+     *
+     * Recommend using {@link SnowflakeMuxCompositeHandler} instead.
      */
     public SnowflakeRecordHandler(java.util.Map<String, String> configOptions)
     {
         this(JDBCUtil.getSingleDatabaseConfigFromEnv(SnowflakeConstants.SNOWFLAKE_NAME, configOptions), configOptions);
     }
-
     public SnowflakeRecordHandler(DatabaseConnectionConfig databaseConnectionConfig, java.util.Map<String, String> configOptions)
     {
-        this(databaseConnectionConfig,
-                new SnowflakeConnectionFactory(databaseConnectionConfig, SnowflakeEnvironmentProperties.getSnowFlakeParameter(JDBC_PROPERTIES, configOptions),
-                new DatabaseConnectionInfo(SnowflakeConstants.SNOWFLAKE_DRIVER_CLASS,
-                        SnowflakeConstants.SNOWFLAKE_DEFAULT_PORT)), configOptions);
+        this(databaseConnectionConfig, new GenericJdbcConnectionFactory(databaseConnectionConfig, SnowflakeEnvironmentProperties.getSnowFlakeParameter(JDBC_PROPERTIES, configOptions),
+                new DatabaseConnectionInfo(SnowflakeConstants.SNOWFLAKE_DRIVER_CLASS, SnowflakeConstants.SNOWFLAKE_DEFAULT_PORT)), configOptions);
     }
-
     public SnowflakeRecordHandler(DatabaseConnectionConfig databaseConnectionConfig, GenericJdbcConnectionFactory jdbcConnectionFactory, java.util.Map<String, String> configOptions)
     {
         this(databaseConnectionConfig, S3Client.create(), SecretsManagerClient.create(), AthenaClient.create(),
-                jdbcConnectionFactory, new SnowflakeQueryStringBuilder(SnowflakeConstants.SNOWFLAKE_QUOTE_CHARACTER, new SnowflakeFederationExpressionParser(SnowflakeConstants.SNOWFLAKE_QUOTE_CHARACTER)), configOptions);
+                jdbcConnectionFactory, new SnowflakeQueryStringBuilder(SNOWFLAKE_QUOTE_CHARACTER, new SnowflakeFederationExpressionParser(SNOWFLAKE_QUOTE_CHARACTER)), configOptions);
     }
-
     @VisibleForTesting
-    SnowflakeRecordHandler(DatabaseConnectionConfig databaseConnectionConfig, S3Client amazonS3, SecretsManagerClient secretsManager, AthenaClient athena, JdbcConnectionFactory jdbcConnectionFactory, JdbcSplitQueryBuilder jdbcSplitQueryBuilder, java.util.Map<String, String> configOptions)
+    SnowflakeRecordHandler(DatabaseConnectionConfig databaseConnectionConfig, final S3Client amazonS3, final SecretsManagerClient secretsManager,
+                           final AthenaClient athena, JdbcConnectionFactory jdbcConnectionFactory, JdbcSplitQueryBuilder jdbcSplitQueryBuilder, java.util.Map<String, String> configOptions)
     {
         super(amazonS3, secretsManager, athena, databaseConnectionConfig, jdbcConnectionFactory, configOptions);
-        this.jdbcConnectionFactory = jdbcConnectionFactory;
         this.jdbcSplitQueryBuilder = Validate.notNull(jdbcSplitQueryBuilder, "query builder must not be null");
-    }
-
-    /**
-     * Used to handle data transfer between Snowflake and Athena, supporting both direct query and S3 export paths,
-     * converts to arrow format, and manages spillover logic.
-     *
-     * @param spiller            A BlockSpiller that should be used to write the row data associated with this Split.
-     *                           The BlockSpiller automatically handles chunking the response, encrypting, and spilling to S3.
-     * @param recordsRequest     Details of the read request, including:
-     *                           1. The Split
-     *                           2. The Catalog, Database, and Table the read request is for.
-     *                           3. The filtering predicate (if any)
-     *                           4. The columns required for projection.
-     * @param queryStatusChecker A QueryStatusChecker that you can use to stop doing work for a query that has already terminated
-     * @throws Exception       Throws an Exception
-     */
-    @Override
-    public void readWithConstraint(BlockSpiller spiller, ReadRecordsRequest recordsRequest, QueryStatusChecker queryStatusChecker)
-            throws Exception
-    {
-        SnowflakeEnvironmentProperties envProperties = new SnowflakeEnvironmentProperties(System.getenv());
-        
-        if (envProperties.isS3ExportEnabled()) {
-            // Use S3 export path for data transfer
-            handleS3ExportRead(spiller, recordsRequest, queryStatusChecker);
-        }
-        else {
-            // Use traditional direct query path
-            handleDirectRead(spiller, recordsRequest, queryStatusChecker);
-        }
-    }
-
-    private void handleS3ExportRead(BlockSpiller spiller, ReadRecordsRequest recordsRequest, QueryStatusChecker queryStatusChecker)
-    {
-        LOGGER.info("handleS3ExportRead: schema[{}] tableName[{}]", recordsRequest.getSchema(), recordsRequest.getTableName());
-
-        Schema schemaName = recordsRequest.getSchema();
-        Split split = recordsRequest.getSplit();
-        String id = split.getProperty(SNOWFLAKE_SPLIT_QUERY_ID);
-        String exportBucket = split.getProperty(SNOWFLAKE_SPLIT_EXPORT_BUCKET);
-        String s3ObjectKey = split.getProperty(SNOWFLAKE_SPLIT_OBJECT_KEY);
-
-        if (!s3ObjectKey.isEmpty()) {
-            //get column name and type from the Schema
-            HashMap<String, Types.MinorType> mapOfNamesAndTypes = new HashMap<>();
-            HashMap<String, Object> mapOfCols = new HashMap<>();
-
-            for (Field field : schemaName.getFields()) {
-                Types.MinorType minorTypeForArrowType = Types.getMinorTypeForArrowType(field.getType());
-                mapOfNamesAndTypes.put(field.getName(), minorTypeForArrowType);
-                mapOfCols.put(field.getName(), null);
-            }
-
-            // creating a RowContext class to hold the column name and value.
-            final RowContext rowContext = new RowContext(id);
-
-            //Generating the RowWriter and Extractor
-            GeneratedRowWriter.RowWriterBuilder builder = GeneratedRowWriter.newBuilder(recordsRequest.getConstraints());
-            for (Field next : recordsRequest.getSchema().getFields()) {
-                Extractor extractor = makeExtractor(next, mapOfNamesAndTypes, mapOfCols);
-                builder.withExtractor(next.getName(), extractor);
-            }
-            GeneratedRowWriter rowWriter = builder.build();
-
-            /*
-            Using Arrow Dataset to read the S3 Parquet file generated in the split
-            */
-            try (ArrowReader reader = constructArrowReader(constructS3Uri(exportBucket, s3ObjectKey))) {
-                while (reader.loadNextBatch()) {
-                    VectorSchemaRoot root = reader.getVectorSchemaRoot();
-                    for (int row = 0; row < root.getRowCount(); row++) {
-                        HashMap<String, Object> map = new HashMap<>();
-                        for (Field field : root.getSchema().getFields()) {
-                            map.put(field.getName(), root.getVector(field).getObject(row));
-                        }
-                        rowContext.setNameValue(map);
-
-                        //Passing the RowContext to BlockWriter;
-                        spiller.writeRows((Block block, int rowNum) -> rowWriter.writeRow(block, rowNum, rowContext) ? 1 : 0);
-                    }
-                }
-            }
-            catch (Exception e) {
-                throw new AthenaConnectorException("Error in object content for object : " + s3ObjectKey + " " + e.getMessage(), ErrorDetails.builder().errorCode(FederationSourceErrorCode.INTERNAL_SERVICE_EXCEPTION.toString()).build());
-            }
-        }
-    }
-
-    private void handleDirectRead(BlockSpiller spiller, ReadRecordsRequest recordsRequest, QueryStatusChecker queryStatusChecker)
-            throws Exception
-    {
-      super.readWithConstraint(spiller, recordsRequest, queryStatusChecker);
-    }
-
-    /**
-     * Creates an Extractor for the given field.
-     */
-    private Extractor makeExtractor(Field field, HashMap<String, Types.MinorType> mapOfNamesAndTypes, HashMap<String, Object> mapOfcols)
-    {
-        String fieldName = field.getName();
-        Types.MinorType fieldType = mapOfNamesAndTypes.get(fieldName);
-        switch (fieldType) {
-            case BIT:
-                return (BitExtractor) (Object context, NullableBitHolder dst) ->
-                {
-                    Object value = ((RowContext) context).getNameValue().get(fieldName);
-                    if (value == null) {
-                        dst.isSet = 0;
-                    }
-                    else {
-                        dst.value = ((boolean) value) ? 1 : 0;
-                        dst.isSet = 1;
-                    }
-                };
-            case TINYINT:
-                return (TinyIntExtractor) (Object context, NullableTinyIntHolder dst) ->
-                {
-                    Object value = ((RowContext) context).getNameValue().get(fieldName);
-                    if (value == null) {
-                        dst.isSet = 0;
-                    }
-                    else {
-                        dst.value = Byte.parseByte(value.toString());
-                        dst.isSet = 1;
-                    }
-                };
-            case SMALLINT:
-                return (SmallIntExtractor) (Object context, NullableSmallIntHolder dst) ->
-                {
-                    Object value = ((RowContext) context).getNameValue().get(fieldName);
-                    if (value == null) {
-                        dst.isSet = 0;
-                    }
-                    else {
-                        dst.value = Short.parseShort(value.toString());
-                        dst.isSet = 1;
-                    }
-                };
-            case INT:
-            case BIGINT:
-                return (BigIntExtractor) (Object context, NullableBigIntHolder dst) ->
-                {
-                    Object value = ((RowContext) context).getNameValue().get(fieldName);
-                    if (value == null) {
-                        dst.isSet = 0;
-                    }
-                    else {
-                        dst.value = Long.parseLong(value.toString());
-                        dst.isSet = 1;
-                    }
-                };
-            case FLOAT4:
-                return (Float4Extractor) (Object context, NullableFloat4Holder dst) ->
-                {
-                    Object value = ((RowContext) context).getNameValue().get(fieldName);
-                    if (value == null) {
-                        dst.isSet = 0;
-                    }
-                    else {
-                        dst.value = Float.parseFloat(value.toString());
-                        dst.isSet = 1;
-                    }
-                };
-            case FLOAT8:
-                return (Float8Extractor) (Object context, NullableFloat8Holder dst) ->
-                {
-                    Object value = ((RowContext) context).getNameValue().get(fieldName);
-                    if (value == null) {
-                        dst.isSet = 0;
-                    }
-                    else {
-                        dst.value = Double.parseDouble(value.toString());
-                        dst.isSet = 1;
-                    }
-                };
-            case DECIMAL:
-                return (DecimalExtractor) (Object context, NullableDecimalHolder dst) ->
-                {
-                    Object value = ((RowContext) context).getNameValue().get(fieldName);
-                    if (value == null) {
-                        dst.isSet = 0;
-                    }
-                    else {
-                        dst.value = new BigDecimal(value.toString());
-                        dst.isSet = 1;
-                    }
-                };
-            case DATEDAY:
-                return (DateDayExtractor) (Object context, NullableDateDayHolder dst) ->
-                {
-                    Object value = ((RowContext) context).getNameValue().get(fieldName);
-                    if (value == null) {
-                        dst.isSet = 0;
-                    }
-                    else {
-                        dst.value = (int) value;
-                        dst.isSet = 1;
-                    }
-                };
-            case DATEMILLI:
-                return (DateMilliExtractor) (Object context, NullableDateMilliHolder dst) ->
-                {
-                    Object value = ((RowContext) context).getNameValue().get(fieldName);
-                    if (value == null) {
-                        dst.isSet = 0;
-                    }
-                    else {
-                        dst.value = (long) value;
-                        dst.isSet = 1;
-                    }
-                };
-            case VARCHAR:
-                return (VarCharExtractor) (Object context, NullableVarCharHolder dst) ->
-                {
-                    Object value = ((RowContext) context).getNameValue().get(fieldName);
-                    if (value == null) {
-                        dst.isSet = 0;
-                    }
-                    else {
-                        DateTimeFormatter inputFormatter = DateTimeFormatter.ofPattern("yyyy-MM-dd'T'HH:mm");
-                        DateTimeFormatter outputFormatter = DateTimeFormatter.ofPattern("HH:mm:ss");
-                        try {
-                            // Try parsing the input as a datetime string
-                            LocalDateTime dateTime = LocalDateTime.parse(value.toString(), inputFormatter);
-                            // If successful, return formatted time
-                            dst.value = dateTime.toLocalTime().format(outputFormatter);
-                        }
-                        catch (DateTimeParseException e) {
-                            // If parsing fails, return input as is
-                            dst.value = value.toString();
-                        }
-                        dst.isSet = 1;
-                    }
-                };
-            case VARBINARY:
-                return (VarBinaryExtractor) (Object context, NullableVarBinaryHolder dst) ->
-                {
-                    Object value = ((RowContext) context).getNameValue().get(fieldName);
-                    if (value == null) {
-                        dst.isSet = 0;
-                    }
-                    else {
-                        dst.value = value.toString().getBytes();
-                        dst.isSet = 1;
-                    }
-                };
-            default:
-                throw new AthenaConnectorException("Unhandled type " + fieldType, ErrorDetails.builder().errorCode(FederationSourceErrorCode.INVALID_INPUT_EXCEPTION.toString()).build());
-        }
-    }
-
-    private static class RowContext
-    {
-        private final String queryId;
-        private HashMap<String, Object> nameValue;
-
-        public RowContext(String queryId)
-        {
-            this.queryId = queryId;
-        }
-
-        public void setNameValue(HashMap<String, Object> map)
-        {
-            this.nameValue = map;
-        }
-
-        public HashMap<String, Object> getNameValue()
-        {
-            return this.nameValue;
-        }
-    }
-
-    @VisibleForTesting
-    protected ArrowReader constructArrowReader(String uri)
-    {
-        LOGGER.debug("URI {}", uri);
-        BufferAllocator allocator = new RootAllocator();
-        DatasetFactory datasetFactory = new FileSystemDatasetFactory(
-                allocator,
-                NativeMemoryPool.getDefault(),
-                FileFormat.PARQUET,
-                uri);
-        Dataset dataset = datasetFactory.finish();
-        ScanOptions options = new ScanOptions(/*batchSize*/ 32768);
-        Scanner scanner = dataset.newScan(options);
-        return scanner.scanBatches();
-    }
-
-    private static String constructS3Uri(String bucket, String key)
-    {
-        return "s3://" + bucket + "/" + key;
     }
 
     @Override
@@ -442,12 +93,7 @@
 
             // Disable fetching all rows.
             preparedStatement.setFetchSize(FETCH_SIZE);
-<<<<<<< HEAD
-        }
-        catch (SQLException e) {
-=======
         } catch (SQLException e) {
->>>>>>> fa98b41c
             throw new AthenaConnectorException(e.getMessage(), ErrorDetails.builder().errorCode(FederationSourceErrorCode.INTERNAL_SERVICE_EXCEPTION.toString()).build());
         }
         return preparedStatement;
